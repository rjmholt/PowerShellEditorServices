--- conflicted
+++ resolved
@@ -1160,7 +1160,6 @@
                 codeActionCommands.ToArray());
         }
 
-<<<<<<< HEAD
         protected async Task HandleDocumentFormattingRequest(
             DocumentFormattingParams formattingParams,
             RequestContext<TextEdit[]> requestContext)
@@ -1197,8 +1196,9 @@
                     Range = result.Item2
                 },
             });
-=======
-       protected Task HandleEvaluateRequest(
+        }
+
+        protected Task HandleEvaluateRequest(
             DebugAdapterMessages.EvaluateRequestArguments evaluateParams,
             RequestContext<DebugAdapterMessages.EvaluateResponseBody> requestContext)
         {
@@ -1230,7 +1230,6 @@
                 });
 
             return Task.FromResult(true);
->>>>>>> 772383bd
         }
 
         #endregion
